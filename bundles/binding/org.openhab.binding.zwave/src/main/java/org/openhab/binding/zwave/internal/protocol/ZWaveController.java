--- conflicted
+++ resolved
@@ -489,8 +489,7 @@
 				int b1 = incomingByte & (int)Math.pow(2.0D, j);
 				int b2 = (int)Math.pow(2.0D, j);
 				if (b1 == b2) {
-<<<<<<< HEAD
-					logger.info(String.format("Found node id = %d", nodeId));
+					logger.info("NODE {}: Node found", nodeId);
 					// Place nodes in the local ZWave Controller
 					ZWaveNode node = new ZWaveNode(this.homeId, nodeId, this);
 					if(nodeId == this.ownNodeId) {
@@ -502,11 +501,6 @@
 						node.setManufacturer(this.getManufactureId());
 					}
 					this.zwaveNodes.put(nodeId, node);
-=======
-					logger.info("NODE {}: Node found", nodeId);
-					// Place nodes in the local ZWave Controller 
-					this.zwaveNodes.put(nodeId, new ZWaveNode(this.homeId, nodeId, this));
->>>>>>> de5a5f04
 					this.getNode(nodeId).advanceNodeStage(NodeStage.PROTOINFO);
 				}
 				nodeId++;
