# This is the default configuration file, which comes with every openHAB distribution.
# You should do a copy of it with the name 'openhab.cfg' and configure your personal
# settings in there. This way you can be sure that they are not overwritten, if you
# update openHAB one day.


####################################################################################### 
#####                        General configurations                               #####
####################################################################################### 

# Configuration folders (must exist as a subdirectory of "configurations"; the value
# tells the number of seconds for the next scan of the directory for changes. A
# value of -1 deactivates the scan).
# A comma separated list can follow after the refresh value. This list defines a filter
# for valid file extensions for the models.
folder:items=10,items
folder:sitemaps=10,sitemap
folder:rules=10,rules
folder:scripts=10,script
folder:persistence=10,persist

# configures the security options. The following values are valid:
# ON = security is switched on generally
# OFF = security is switched off generally
# EXTERNAL = security is switched on for external requests 
#            (e.g. originating from the Internet) only
# (optional, defaults to 'OFF')
#security:option=

# the Netmask to define a range of internal IP-Addresses which doesn't require
# authorization (optional, defaults to '192.168.1.0/24')
#security:netmask=

# The name of the default persistence service to use
persistence:default=rrd4j

# The refresh interval for the main configuration file. A value of '-1' 
# deactivates the scan (optional, defaults to '-1' hence scanning is deactivated)
#mainconfig:refresh=

# Bind service discovery to specific hostname or IP address
#servicediscovery:bind_address=127.0.0.1

################################## Chart Servlet ######################################
#
# This section defines the configuration for the chart servlet.
chart:provider=default

#
# Set the default height of a chart if the client doesn't provide this in the request
# defaults to 240
#chart:defaultHeight=240

#
# Set the default width of a chart if the client doesn't provide this in the request
# defaults to 480
#chart:defaultWidth=480

#
# Set a scale factor. This is used if the client sets the size in the request.
# defaults to 1 (ie no scaling)
#chart:scale=1


####################################################################################### 
#####                       Action configurations                                 #####
####################################################################################### 

######################## Mail Action configuration ####################################
#
# The SMTP server hostname, e.g. "smtp.gmail.com"
#mail:hostname=

# the SMTP port to use (optional, defaults to 25 (resp. 587 for TLS))
#mail:port=

# the username and password if the SMTP server requires authentication
#mail:username=
#mail:password=

# The email address to use for sending mails
#mail:from=

# set to "true", if TLS should be used for the connection
# (optional, defaults to false)
#mail:tls=

# set to "true", if POP before SMTP (another authentication mechanism)
# should be enabled. Username and Password are taken from the above
# configuration (optional, default to false)
#mail:popbeforesmtp=

########################## XMPP Action configuration ##################################
#
# The XMPP server to use, e.g. "jabber.org", "talk.google.com" or "talkx.l.google.com"
#xmpp:servername=

# The XMPP Proxyserver to use, e.g. "gmail.com"
#xmpp:proxy=

# the server port to use (optional, defaults to 5222)
#xmpp:port=

# the username and password for the sending XMPP account
#xmpp:username=
#xmpp:password=

# a comma separated list of users that are allowed to use the XMPP console
#xmpp:consoleusers=

# the multi user chat to join, e.g. openhab@chat.example.com
#xmpp:chatroom=

# the nickname used in the multi user chat (optional, defaults to openhab-bot)
#xmpp:chatnickname=

# the password required to join the multi user chat
#xmpp:chatpassword=

########################## Prowl Action configuration #################################
#
# the apikey for authentication (generated on the Prowl website)
#prowl:apikey=

# the default priority of a Prowl notifications (optional, defaults to '0')
#prowl:defaultpriority=

# the url of the Prowl public api
# (optional, defaults to 'https://prowl.weks.net/publicapi/') 
#prowl:url=

#################### Pushover Action configuration #####################
#
# The timeout for the communication with the Pushover service (optional, defaults
# to 10000 milliseconds)
#pushover:defaultTimeout=

# You need to provide a Pushover API token to send to devices. If not here, than during
# the action call itself.
#pushover:defaultToken=

# You need to provide a Pushover User Key to send to devices. If not here, than during
# the action call itself.
#pushover:defaultUser=

# Name of the sending application (optional). Defaults to 'openHAB'.
#pushover:defaultTitle=openHAB

# The priority to use for messages if not specified otherwise. Can range from
# -2 (lowest) to 2 (highest)
#pushover:defaultPriority=

# Url to attach to the message if not specified in the command (optional). Can be left empty.
#pushover:defaultUrl=

# Url Title to attach to the message if not specified in the command (optional). Can be left empty.
#pushover:defaultUrlTitle=

# When priority is high priority (2), how often in seconds should messages be resent. Defaults to 300 seconds.
#pushover:defaultRetry=

# When priority is high priority (2), how long to continue resending messages until acknowledged. Defaults to 3600 seconds.
#pushover:defaultExpire=

########################### Twitter Action configuration ##############################
#
# The ConsumerKey, ConsumerSecret combination (optional, defaults to official Twitter-App
# Key-Secret-Combination)
#twitter:key=
#twitter:secret=

# Flag to enable/disable the Twitter client (optional, defaults to 'false')
#twitter:enabled=

#################### Notify my Android (NAM) Action configuration #####################
#
# The timeout for the communication with the NMA service (optional, defaults
# to 10000 milliseconds)
#nma:timeout=

# If you have a developerKey from NMA you can set it here, but this completely optional
#nma:developerKey=

# The default api key to send messages to. Api keys can be created in your accounts dashboard.
#nma:apiKey=

# The application name which NMA will show (optional, defaults to 'openHAB').
#nma:appName=

# The priority to use for messages if not specified otherwise. Can range from
# -2 (lowest) to 2 (highest)
#nma:defaultPriority=

# The URL to attach to NMA messages by default  if not specified otherwise. Can be left empty.
#nma:defaultUrl=

####################### OpenWebIf Action configuration ########################
#
#openwebif:receiver.<name>.host=
#openwebif:receiver.<name>.port=
#openwebif:receiver.<name>.user=
#openwebif:receiver.<name>.password=
#openwebif:receiver.<name>.https=

####################################################################################### 
#####                   I/O component configurations                              #####
####################################################################################### 

########################## Google Calendar configuration ##############################
#
# the username and password for Google Calendar Account
#gcal:username=
#gcal:password=

# the url of the calendar feed
#gcal:url=

# the filter criteria for full text query (optional)
#gcal:filter=

# refresh interval in milliseconds (optional, defaults to 900000 [15 minutes])
#gcal:refresh=

############################# Dropbox configuration ###################################
#
# Operates the Synchronizer in fake mode which avoids up- or downloading files to and from Dropbox.
# This is meant as testMode for the filter settings (optional, defaults to false)
#dropbox:fakemode=

# the up- and download interval as Cron-Expression. See the Quartz-Tutorial
# http://quartz-scheduler.org/documentation/quartz-2.x/tutorials/tutorial-lesson-06
# for more information on how to use them best (optional, defaults to '0 0/5 * * * ?'
# which means every 5 minutes)
#dropbox:uploadInterval=
#dropbox:downloadInterval=

# the AppKey, AppSecret combination (optional, defaults to official Dropbox-App
# Key-Secret-Combination)
#dropbox:appkey=
#dropbox:appsecret=

# defines the mode how files are synchronized with dropbox. Valid SyncModes are
# 'DROPBOX_TO_LOCAL', 'LOCAL_TO_DROPBOX' and 'BIDIRECTIONAL' (optional, defaults
# to 'LOCAL_TO_DROPBOX')
#dropbox:syncmode=

# the base directory to synchronize with openHAB, configure 'filter' to select
# files (optional, defaults to '.')
#dropbox:contentdir=

# defines a comma separated list of regular expressions which matches the 
# filenames to upload to Dropbox (optional, defaults to '/configurations/.*,
# /logs/.*, /etc/.*')
#dropbox:uploadfilter=

# defines a comma separated list of regular expressions which matches the 
# filenames to download from Dropbox (optional, defaults to '/configurations/.*')
#dropbox:downloadfilter=

############################# MaryTTS configuration ###################################
#
# the default voice used by the MaryTTS engine. Available voices are: bits1-hsmm 
# (german, female), bits3-hsmm (german, male), cmu-slt-hsmm (english, male) (optional,
# defaults to the systems' default voice or the first available voice)
#marytts:voice=

###################### Speech-Dispatcher TTS configuration ############################
#
# Hostname or ip of the first Speech Dispatcher device to control 
# speechdispatcher:<SDId1>.host=
# Port of the Speech Dispatcher to control (optional, defaults to 6560)
# speechdispatcher:<SDId1>.port=6560

####################################################################################### 
#####                      Persistence configurations                             #####
####################################################################################### 

######################## Open.Sen.se Persistence Service ##############################
#
# the url of the Open.Sen.se public api (optional, defaults to 
# 'http://api.sen.se/events/?sense_key=') 
#sense:url=

# the Open.Sen.se API-Key for authentication (generated on the Open.Sen.se website)
#sense:apikey=

######################### Logging Persistence Service #################################
#
# the logback encoder pattern to use to write log entries
# see http://logback.qos.ch/manual/layouts.html#ClassicPatternLayout for all options
# the item name is available as the "logger" name, the state as the "msg"
logging:pattern=%date{ISO8601} - %-25logger: %msg%n

########################### Db4o Persistence Service ##################################
#
# the backup interval as Cron-Expression (optional, defaults to '0 0 1 * * ?' 
# which means every morning at 1 o'clock)
#db4o:backupinterval=
	
# the commit interval in seconds (optional, default to '5')
#db4o:commitinterval=

# the amount of backup files allowed in DB_FOLDER_NAME (optional, defaults
# to '7')
#db4o:maxbackups=

############################ SQL Persistence Service ##################################
# the database url like 'jdbc:mysql://<host>:<port>/<database>'
#mysql:url=

# the database user
#mysql:user=

# the database password
#mysql:password=

# the reconnection counter
#mysql:reconnectCnt=

# the connection timeout (in seconds)
#mysql:waitTimeout=

############################ Cosm Persistence Service #################################
#
# the url of the Cosm feed (optional, defaults to 'http://api.cosm.com/v2/feeds/') 
#cosm:url=

# the Cosm API-Key for authentication (generated on the Cosm website)
#cosm:apikey=

############################ GCal Persistence Service #################################
#
# the username and password for Google Calendar Account
#gcal-persistence:username=
#gcal-persistence:password=

# the url of the calendar feed
#gcal-persistence:url=

# the offset (in days) new calendar entries will be created in future (optional,
# defaults to 14)
#gcal-persistence:offset=

# the base script which is written to the newly created Calendar-Events by
# the GCal-based presence simulation. It must contain two format markers '%s'.
# The first marker represents the Item to send the command to and the second
# represents the State (optional, defaults to 
# '> if (PresenceSimulation.state == ON) sendCommand(%s,%s)')
#gcal-persistence:executescript=

################################# MQTT Persistence #########################################
#
# Name of the broker as defined in the section MQTT Transport
# mqtt-persistence:broker=

# The MQTT topic to which the persistence messages should be sent.
# mqtt-persistence:topic=

# A string representing the persistence message content.
# mqtt-persistence:message=

############################ MongoDB Persistence Service ##################################
#
# the database url
#mongodb:url=

# the database name
#mongodb:database=

# the collection name
#mongodb:collection=


############################ InfluxDB Persistence Service #############################
#
# The database URL, e.g. http://127.0.0.1:8086 or https://127.0.0.1:8084 . 
# Defaults to: http://127.0.0.1:8086
# influxdb:url=http(s)://<host>:<port>

# The name of the database user, e.g. openhab.
# Defaults to: openhab
# influxdb:user=<user>

# The password of the database user.
# influxdb:password=

# The name of the database, e.g. openhab.
# Defaults to: openhab
# influxdb:db=<database>

############################ JPA Persistence Service ##################################
# connection string url
#jpa:url=jdbc:postgresql://<host>:5432/<databasename>
#jpa:url=jdbc:derby://<host>:1527/<databasename>;create=true

# driver class name
#jpa:driver=org.postgresql.Driver
#jpa:driver=org.apache.derby.jdbc.ClientDriver

# username
#jpa:user=

# password
#jpa:password=

#######################################################################################
#####                       Transport configurations                              #####
#######################################################################################

################################# MQTT Transport ######################################
#
# Define your MQTT broker connections here for use in the MQTT Binding or MQTT
# Persistence bundles. Replace <broker> with a id you choose.
#

# URL to the MQTT broker, e.g. tcp://localhost:1883 or ssl://localhost:8883
#mqtt:<broker>.url=tcp://<host>:1883

# Optional. Client id (max 23 chars) to use when connecting to the broker.
# If not provided a default one is generated.
#mqtt:<broker>.clientId=<clientId>

# Optional. User id to authenticate with the broker.
# mqtt:<broker>.user=<user>

# Optional. Password to authenticate with the broker.
#mqtt:<broker>.pwd=<password>

# Optional. Set the quality of service level for sending messages to this broker. 
# Possible values are 0 (Deliver at most once),1 (Deliver at least once) or 2 
# (Deliver exactly once). Defaults to 0.
#mqtt:<broker>.qos=<qos>

# Optional. True or false. Defines if the broker should retain the messages sent to
# it. Defaults to false.
#mqtt:<broker>.retain=<retain>

# Optional. True or false. Defines if messages are published asynchronously or
# synchronously. Defaults to true.
#mqtt:<broker>.async=<async>

# Optional. Defines the last will and testament that is sent when this client goes offline
# Format: topic:message:qos:retained <br/>
#mqtt:<broker>.lwt=<last will definition>



#######################################################################################
#####                        Binding configurations                               #####
#######################################################################################

################################ KNX Binding ##########################################
#
# KNX gateway IP address 
# (optional, if serialPort or connection type 'ROUTER' is specified)
#knx:ip=

# KNX IP connection type. Could be either TUNNEL or ROUTER (optional, defaults to TUNNEL)
# Note: If you cannot get the ROUTER mode working (even if it claims it is connected), 
# use TUNNEL mode instead with setting both the ip of the KNX gateway and the localIp.
#knx:type=

# KNX gateway port (optional, defaults to 3671)
# Note: If you use eibd, setting to 6720
#knx:port=

# Local endpoint to specify the multicast interface, no port is used (optional)
#knx:localIp=

# Serial port of FT1.2 KNX interface (ignored, if ip is specified)
# Valid values are e.g. COM1 for Windows and /dev/ttyS0 or /dev/ttyUSB0 for Linux
#knx:serialPort=

# Pause in milliseconds between two read requests on the KNX bus during
# initialization (optional, defaults to 50)
#knx:pause=

# Timeout in milliseconds to wait for a response from the KNX bus (optional, 
# defaults to 10000)
#knx:timeout

# Number of read retries while initialization items from the KNX bus (optional,
# defaults to 3)
#knx:readRetries

# Seconds between connect retries when KNX link has been lost
# 0 means never retry, it will only reconnect on next write or read request
# Note: without periodic retries all events will be lost up to the next read/write
#       request
# (optional, default is 0)
#knx:autoReconnectPeriod=30

### Auto refresh feature
# Number of entries permissible in the item refresher queue. 
# (optional, defaults to 10000)
#knx:maxRefreshQueueEntries=

# Number of parallel threads for refreshing items. (optional, defaults to 5)
#knx:numberOfThreads=

# Seconds to wait for an orderly shutdown of the auto refresher's 
# ScheduledExecutorService. (optional, defaults to 5)
#knx:scheduledExecutorServiceShutdownTimeoutString=

############################### DSC Alarm Binding #####################################
#
# DSC Alarm port name for a serial connection.
# Valid values are e.g. COM1 for Windows and /dev/ttyS0 or /dev/ttyUSB0 for Linux.
# Leave undefined if not connecting by serial port.
#dscalarm:serialPort=

# DSC Alarm baud rate for serial connections.
# Leave undefined if using default.
#dscalarm:baud=

# DSC Alarm IP address for a TCP connection. 
# Leave undefined if not connecting by network connection.
#dscalarm:ip=

# DSC Alarm password for logging into the EyezOn Envisalink 3/2DS interface.
# Leave undefined if using default.
#dscalarm:password=

# DSC Alarm user code for logging certain DSC Alarm commands.
# Leave undefined if using default.
#dscalarm:usercode=

############################# Bluetooth Binding #######################################
#
# Bluetooth refresh rate in seconds 
# (defines, how often a new device detection scan is performed)
#bluetooth:refresh=20

############################## OneWire Binding ########################################
#
# OwServer IP address 
#onewire:ip=

# OwServer Port (optional, defaults to 4304)
#onewire:port=

# refresh interval in milliseconds (optional, defaults to 60000)
#onewire:refresh=

# the retry count in case no valid value was returned 
# upon read (optional, defaults to 3)
#onewire:retry=

# defines which temperature scale owserver should return temperatures in. Valid
# values are CELSIUS, FAHRENHEIT, KELVIN, RANKIN (optional, defaults to CELSIUS).
#onewire:tempscale=

########################### NetworkHealth Binding #####################################
#
# Default timeout in milliseconds if none is specified in binding configuration
# (optional, default to 5000)
#networkhealth:timeout=

# refresh interval in milliseconds (optional, default to 60000)
#networkhealth:refresh=

############################### HTTP Binding ##########################################
#
# timeout in milliseconds for the http requests (optional, defaults to 5000)
#http:timeout=

# the interval in milliseconds when to find new refresh candidates
# (optional, defaults to 1000)
#http:granularity=

# configuration of the first cache item
# http:<id1>.url=
# http:<id1>.updateInterval=

# configuration of the second cache item  
# http:<id2>.url=
# http:<id2>.updateInterval=

############################# Fritz!Box Binding #######################################
#
# Please note: To be able to connect to the monitor port, the "CallMonitor" must be
# activated by dialing "#96*5*" once on a telephone that is connected to the Fritz!Box.

# IP address of Fritz!Box to connect to
#fritzbox:ip=fritz.box

############################### Asterisk Binding ######################################
#
# Please note: The Asterisk Management Interface (AMI) has to be activated in the
# manager.conf file of your Asterisk PBX.

# hostname of the AMI
#asterisk:host=

# the username and password to login to the AMI
#asterisk:username=
#asterisk:password=

################################ NTP Binding ##########################################
#
# refresh interval in milliseconds (optional, defaults to 900000 [15 minutes])
#ntp:refresh=

# the hostname of the timeserver
ntp:hostname=ptbtime1.ptb.de

################################ MPD Binding ##########################################
#
# Host and port of the first MPD to control 
# mpd:<player-id-1>.host=
# mpd:<player-id-1>.port=

# The password to authenticate against the MPD server (optional, can be null to
# indicate that no authentication is required)
# mpd:<player-id-1>.password=

# Host and port of the second MPD to control 
# mpd:<player-id-2>.host=
# mpd:<player-id-2>.port=

# The password to authenticate against the MPD server (optional, can be null to
# indicate that no authentication is required)
# mpd:<player-id-2>.password=

################################ VDR Binding ##########################################
#
# Host and port of the first VDR to control 
# vdr:<vdr-id-1>.host=
# vdr:<vdr-id-1>.port=6419

# Host and port of the second VDR to control 
# vdr:<vdr-id-2>.host=
# vdr:<vdr-id-2>.port=6419

################################ SNMP Binding #########################################
#
# Listening Port (optional, defaults to '162')
#snmp:port=

# The SNMP community to listen to (optional, defaults to 'public')
#snmp:community=

# The SNMP retry timeout (in milliseconds). Defaults to 1500.
# Sets the number of milliseconds between retries.
#snmp:timeout=

# The SNMP number of retries. Defaults to 0.
# Sets the number of retries before aborting the request.
#snmp:retries=

######################## Novelan (Siemens) Heatpump Binding ###########################
#
# IP address of the Novelan (Siemens) Heatpump to connect to
#novelanheatpump:ip=

# refresh interval in milliseconds (optional, defaults to 60000)
#novelanheatpump:refresh=

############################### Cups Binding ##########################################
#
# CupsServer IP address or Host name
#cups:host=

# CupsServer Port (optional, defaults to 631)
#cups:port=

# refresh interval in milliseconds (optional, defaults to 60000)
#cups:refresh=

############################ IHC / ELKO LS Binding ####################################
#
# Controller IP address
#ihc:ip=

# Username and password for Controller
#ihc:username=
#ihc:password=

# Timeout for controller communication
#ihc:timeout=5000

############################## Plugwise Binding #######################################
#
# "stick" is reserved plug wise id
#plugwise:stick.port=
# interval in ms to wait between messages sent on the ZigBee network
#plugwise:stick.interval=150

# "circleplus" is reserved plug wise id
#plugwise:circleplus.mac= 

#plugwise:<plugwise-id-1>.mac=

############################### Modbus Binding ########################################
#
# sets refresh interval to Modbus polling service. 
# Value in milliseconds (optional, defaults to 200)
#modbus:poll=

# host (mandatory)
#modbus:slave1.host=

# The data type, can be "coil" "discrete" "holding" "input"
#modbus:slave1.type=

# the TCP port (optional, defaults to '502')
#modbus:slave1.port=

# The slave id (optional, defaults to '1')
#modbus:slave1.id=

# The slave start address (optional, defaults to '0')
#modbus:slave1.start=

# The number of data item to read
# (optional, defaults to '0' - but set it to something meaningful)
#modbus:slave1.length=

# Value type, required for combined registers (details: http://www.simplymodbus.ca/FAQ.htm#Types)
# Can be "bit", "int8", "uint8", "int16", "uint16", "int32", "uint32", "float32"
# (optional, defaults to 'uint16')
#modbus:slave1.valuetype=

############################### PLC Bus Binding #######################################
#
# PLCBus adapter serial port
#plcbus:port=

################################# DMX Binding #########################################
#
# The combined connection String, e.g. 'localhost:9010' (optional, defaults to
# 'localhost:9010' or 'localhost:9020' depending on the choosen connection type)
#dmx:connection=

############################### Philips Hue Binding ###################################
#
# IP address of Hue Bridge (optional, default is auto-discovery)
#hue:ip=

# Default secret key for the pairing of the Philips Hue Bridge.
# It has to be between 10-40 (alphanumeric) characters 
# This may be changed by the user for security reasons.
hue:secret=openHABRuntime

# Polling interval in msec to retrieve Philips bulb status.
# Other apps can change Hue status or a physical switch can turn on / off lamp status. 
# If this happens the status of hue lamps within OpenHAB won't reflect the real status.
# Currently (September 2014) there is no push technology available, so the only option is 
# to poll Philips bulbs to retrieve status and update items accordingly to reflect changes.
# Polling is enabled if refresh is specified, by commenting out "hue:refresh=10000" statement.
# Be aware that polling will consume resources, so a small refresh interval will increase cpu load.
# hue:refresh=10000

################################ RFXCOM Binding #######################################
#
# Serial port of RFXCOM interface
# Valid values are e.g. COM1 for Windows and /dev/ttyS0 or /dev/ttyUSB0 for Linux
#rfxcom:serialPort=

# Set mode command for controller (optional)
# E.g. rfxcom:setMode=0D000000035300000C2F00000000 
#rfxcom:setMode=

############################## Pulseaudio Binding #####################################
#
# PulseaudioServer IP address 
#pulseaudio:Main.host=

# PulseaudioServer Port (optional, defaults to 4712)
#pulseaudio:Main.port=

############################### Homematic Binding #####################################
#
# Hostname / IP address of the Homematic CCU
# homematic:host=

# Hostname / IP address for the callback server (optional, default is auto-discovery)
# This is normally the IP / hostname of the local host (but not "localhost" or "127.0.0.1"). 
# homematic:callback.host=

# Port number for the callback server. (optional, default is 9123)
# homematic:callback.port=

# The interval in seconds to check if the communication with the CCU is still alive.
# If no message receives from the CCU, the binding restarts. (optional, default is 300)
# homematic:alive.interval=

################################ Koubachi Binding #####################################
#
# refresh interval in milliseconds (optional, defaults to 900000ms, 15m)
#koubachi:refresh

# The URL of the Device list  (optional, defaults to 
# 'https://api.koubachi.com/v2/user/smart_devices?user_credentials=%1$s&app_key=%2$s')
#koubachi:deviceurl

# The URL of the Plant list  (optional, defaults to 
# 'https://api.koubachi.com/v2/plants?user_credentials=%1$s&app_key=%2$s')
#koubachi:planturl

# The URL for care actions  (optional, defaults to
# 'https://api.koubachi.com/v2/plants/%3$s/tasks?user_credentials=%1$s&app_key=%2$s')
#koubachi:tasksurl

# The single access token configured at http://labs.kpubachi.com
#koubachi:credentials

# The personal appKey configured at http://labs.koubachi.com
#koubachi:appkey

################################ Sonos Binding ########################################
#
#Add a line for each Sonos device you want to pre-define
#The format is <name>.udn=<RINCON UID>
#
#sonos:office.udn=RINCON_000XXXXXXXXX01400
#sonos:living.udn=RINCON_000YYYYYYYYY01400
#
#Interval, in milliseconds, to poll the Sonos devices for status variables
#sonos:pollingPeriod=1000

################################ SAMSUNG TV Binding ###################################
#
# Host of the first TV to control 
# samsungtv:<TVid1>.host=
# Port of the TV to control (optional, defaults to 55000)
# samsungtv:<TVid1>.port=

# Host of the second TV to control 
# samsungtv:<TVid2>.host=
# Port of the TV to control (optional, defaults to 55000)
# samsungtv:<TVid2>.port=

################################# Onkyo  Binding ######################################
#
# Host of the first Onkyo device to control 
# onkyo:<OnkyoId1>.host=
# Port of the Onkyo to control (optional, defaults to 60128)
# onkyo:<OnkyoId1>.port=

# Host of the second Onkyo device to control 
# onkyo:<OnkyoId2>.host=
# Port of the Onkyo to control (optional, defaults to 60128)
# onkyo:<OnkyoId2>.port=

################################ OpenSprinkler Binding ################################
#
# The type of OpenSprinkler connection to make (optional, defaults to 'gpio').
# There are two valid options:
#
# gpio: this mode is only applicable when running openHAB on a Raspberry Pi, which 
#       is connected directly to an OpenSprinkler Pi. In this mode the communication
#       is directly over the GPIO pins of the Raspberry Pi
# http: this mode is applicable to both OpenSprinkler and OpenSprinkler Pi, as long as
#       they are running the interval program. Realistically though if you have an
#       OpenSprinkler Pi, it makes more sense to directly connect via gpio mode.
# openSprinkler:mode=

# If the http mode is used, you need to specify the url of the internal program,
# and the password to access it. By default the password is 'opendoor'.
# openSprinkler:httpUrl=http://localhost:8080/
# openSprinkler:httpPassword=opendoor

# The number of stations available. By default this is 8, but for each expansion board
# installed this number will can be incremented by 8 (optional, defaults to 8).
# openSprinkler:numberOfStations=

# The number of milliseconds between checks of the Open Sprinkler device
# (optional, defaults to 60 seconds).
# openSprinkler:refreshInterval=60000

############################ Epson Projector Binding ##################################
#
# Serial port or Host and port of the first Epson projector to control 
# epsonprojector:<devId1>.serialPort=
# epsonprojector:<devId1>.host=
# Port of the Epson projector to control (optional, defaults to 60128)
# epsonprojector:<devId1>.port=

# Serial port or Host and port of the second Epson projector to control 
# epsonprojector:<devId2>.serialPort=
# epsonprojector:<devId2>.host=
# Port of the Epson projector to control (optional, defaults to 60128)
# epsonprojector:<devId2>.port=

################################# Zehnder ComfoAir ####################################
#
# Serial port of the Zehnder ComfoAir to connect to
#comfoair:port=/dev/ttyS0

# refresh interval in milliseconds (optional, defaults to 60000)
#comfoair:refresh=

############################### EDS OWSever Binding ###################################
#
# Host of the first OWServer device to control 
# owserver:<serverId1>.host=

# Host of the second OWServer device to control 
# owserver:<serverId2>.host=

################################ digitalSTROM Binding #################################
#
# URI of the digitalSTROM server (dSS)
# digitalstrom:uri=https://dss.local:8080

# Connect timeout (defaults to 4000 ms)
#digitalstrom:connectTimeout=

# Connect timeout (defaults to 10000 ms)
#digitalstrom:readTimeout=

# to login without a user and password; loginToken must be enabled once
#digitalstrom:loginToken=

# to login with username and password; default user is dssadmin and default password
# is dssadmin if you have loginToken and username with password the loginToken will 
# be prefered by default
#digitalstrom:user=
#digitalstrom:password=

##################################### xPL Binding #####################################
#
# The instance name of the xPL server on the xPL Network
#xpl:instance=somemachinename

################################## Squeezebox Binding #################################
#
# Host address of your Logitech Media Server
#squeeze:<serverId>.host=
# Port of cli interface of your Logitech Media Server 
# (optional, defaults to 9090)
#squeeze:<serverId>.cliport=
# Webport interface of the your Logitech Media Server 
# (optional, defaults to 9000)
#squeeze:<serverId>.webport=

# Language used by squeezeboxSpeak as used by google ttl (en, de, fr,...) 
# You can hear result in your browser with this link : 
# http://translate.google.com/translate_tts?tl=en&q=hello
# (defaults to en)
#squeeze:language=

# Id (MAC address) of your first Squeezebox
#squeeze:<boxId1>.id=
# Id (MAC address) of your nth Squeezebox
#squeeze:<boxIdN>.id=

################################### Milight Binding ###################################
#
# Host of the first Milight bridge to control 
#milight:<MilightId1>.host=
# Port of the bridge to control (optional, defaults to 50000)
#milight:<MilightId1>.port=
#
# Host of the second Milight bridge to control 
#milight:<MilightId2>.host=
# Port of the bridge to control (optional, defaults to 50000)
#milight:<MilightId2>.port=

############################### Systeminfo Binding ####################################
#
# Interval in milliseconds when to find new refresh candidates
# (optional, defaults to 1000)
#systeminfo:granularity=

# Data Storage Unit, where B=Bytes, K=kB, M=MB, T=TB (optional, defaults to M)
#systeminfo:units=

################################### PiFace Binding ####################################
#
# Watchdog polling interval (optional, defaults to 60000)
#piface:watchdog.interval=

# Host of the first Raspberry PI carrying a PiFace board 
#piface:<piface-id1>.host=
# Port of the Piface listener of the first RasPi (optional, defaults to 15432)
#piface:<piface-id1>.listenerport=
# Port of the Piface monitor of the first RasPi (optional, defaults to 15433)
#piface:<piface-id1>.monitorport=
# Socket timeout when sending packets to the first RasPi (optional, defaults to 1000ms)
#piface:<piface-id1>.sockettimeout=
# Number of retry attempts before failing a packet for the first RasPi (optional, defaults to 3)
#piface:<piface-id1>.maxretries=


############################# Fritz AHA Binding #######################################
#
# refresh interval in milliseconds (optional, defaults to 10000)
#fritzaha:refresh=

# Binding supports multiple AHA hosts (e.g. FRITZ!Box, Fritz!Powerline 546E). Format is
# fritzaha:<hostID>.<option>=<value>, where hostID is up to user choice

# Host name of the first AHA host (e.g. fritz.box)
#fritzaha:<hostID1>.host=
# Port of the first AHA host (optional, defaults to protocol-specific default port)
#fritzaha:<hostID1>.port=
# Protocol to connect to web interface. Supports https and http.
# Use of https requires SSL certificate to be trusted by the JRE.
# (optional, defaults to http)
#fritzaha:<hostID1>.protocol=
# Username of the first AHA host. User must have HomeAuto permissions.
# (optional for local networks, required for remote access)
#fritzaha:<hostID1>.username=
# Password of the first AHA host's web interface. 
# (optional, but required if password is set in host)
#fritzaha:<hostID1>.password=
# timeout for synchronous http-connections (optional, default 2000)
#fritzaha:<hostID1>.synctimeout=
# timeout for asynchronous http-connections (optional, default 4000)
#fritzaha:<hostID1>.asynctimeout=

############################## Tinkerforge  Binding ###################################
#
# IP addresses / Hostnames  of the hosts running the brickd (optional port 
# separated by a colon, defaults to 4223) 
# tinkerforge:hosts=

######################## NIBE HEAT PUMP Binding #######################################
#
# UDP port of the Heatpump Monitor (optional, defaults to 9999)
#nibeheatpump:udpPort=

# Switch on the Nibe HeatPump Simulator (for testing purpose only)
#nibeheatpump:simulate=true

################################ Z-Wave  Binding ######################################
#
# The Z-Wave controller port. Valid values are e.g. COM1 for Windows and /dev/ttyS0 or
# /dev/ttyUSB0 for Linux
#zwave:port=

# Z-Wave nightly heal time. This is the hour (eg 2AM) at which the automatic nightly
# network heal will be performed.
#zwave:healtime=2

################################ Nikobus Binding ######################################
#
# Serial Port connected to pc-link. Valid values are e.g. COM1 for Windows and /dev/ttyS0 or
# /dev/ttyUSB0 for Linux
#nikobus:serial.port=

# Directory path where the command cache file should be created.  
# Optional. Defaults to the users' home directory.
#nikobus:cache.location=

# Perform a module status query every x seconds (optional, defaults to 600 (10 minutes)). 
#nikobus:refresh=

################################# EnOcean Binding #####################################
#
# EnOcean USB adapter serial port
#enocean:serialPort=

################################# TCP - UDP Binding ###################################
#
# all parameters can be applied to both the TCP and UDP binding unless 
# specified otherwise

# Port to listen for incoming connections
#tcp:port=25001

# Cron-like string to reconnect remote ends, e.g for unstable connection or remote ends
#tcp:reconnectcron=0 0 0 * * ?

# Interval between reconnection attempts when recovering from a communication error, 
# in seconds
#tcp:retryinterval=5

# Queue data whilst recovering from a connection problem (TCP only)
#tcp:queue=true

# Maximum buffer size whilst reading incoming data
#tcp:buffersize=1024

# Share connections within the Item binding configurations
#tcp:itemsharedconnections=true

# Share connections between Item binding configurations
#tcp:bindingsharedconnections=true

# Share connections between inbound and outbound connections
#tcp:directionssharedconnections=false

# Allow masks in ip:port addressing, e.g. 192.168.0.1:* etc
#tcp:addressmask=true

# Pre-amble that will be put in front of data being sent
#tcp:preamble=

# Post-amble that will be appended to data being sent
#tcp:postamble=\r\n

# Perform all write/read (send/receive) operations in a blocking mode, e.g. the binding
# will wait for a reply from the remote end after data has been sent
#tcp:blocking=false

# timeout, in milliseconds, to wait for a reply when initiating a blocking write/read
#  operation
#tcp:timeout=3000

# Update the status of Items using the response received from the remote end (if the
# remote end sends replies to commands)
#tcp:updatewithresponse=true

# Timeout - or 'refresh interval', in milliseconds, of the worker thread
tcp:refreshinterval=250

# Timeout, in milliseconds, to wait when "Selecting" IO channels ready for communication
#tcp:selecttimeout=1000

# Used character set
#tcp:charset=ASCII

################################# Mqttitude Binding ###################################
#
# Mqttitude can track your presence in two ways;
#
#  1. Regions - by defining a region in your Mqttitude app (on your phone) you specify
#               a set of lat/lon coordinates, a geofence, and a name - by using this name 
# 				in your item binding openHAB will listen for enter/leave events for this 
#               region and thus allow you to track your presence in multiple locations
#  2. Home    - by defining the lat/lon of your home, along with a geofence radius (below), 
#               the binding will listen for location publishes from the Mqttitude app and 
#               manually calculate the distance from your 'home'
#
# Optional. The latitude/longitude coordinates of 'home'. 
#mqttitude:home.lat=
#mqttitude:home.lon=

# Optional. The geofence radius.
#mqttitude:geofence=

############################### OpenPaths Binding #####################################
#
# The latitude/longitude coordinates of 'home'.
#openpaths:home.lat=
#openpaths:home.long=
#openpaths:home.geofence=

# You may define any number of additional locations. If no geofence is given
# for a location, the default geofence configuration below is used

# The latitude/longitude coordinates of 'work'.
#openpaths:work.lat=
#openpaths:work.long=
#openpaths:work.geofence=

# The latitude/longitude coordinates of 'anyplace'.
#openpaths:anyplace.lat=
#openpaths:anyplace.long=
#openpaths:anyplace.geofence=

# Interval in milliseconds to poll for user location (optional, defaults to 5mins).
#openpaths:refresh=

# Distance in metres a user must be from 'home' to be considered inside the 
# geofence (optional, defaults to 100m). 
#openpaths:geofence=

# OpenPaths access/secret keys for each user.
#openpaths:<name>.accesskey=<accesskey>
#openpaths:<name>.secretkey=<secretkey>

######################## Swegon ventilation Binding ###################################
#
# UDP port (optional, defaults to 9998)
#swegonventilation:udpPort=

# Switch on the Swegon Simulator (for testing purpose only)
#swegonventilation:simulate=true

############################### Pioneer AVR Binding ###################################
#
# Hostname/IP of the first Pioneer device to control
#pioneeravr:livingroom.host=

# Portnumber of the Pioneer device to control (optional, defaults to 23)
#pioneeravr:livingroom.port=

# Switch for disabling the connection check (optional, defaults to 1)
#pioneeravr:livingroom.checkconn=

################################ Heatmiser Binding ####################################
#
# Refresh interval in milliseconds (optional, defaults to 2000ms)
#heatmiser:refresh

# Set the heatmiser network address
#heatmiser:address=

# Set the port number for the Heatmiser interface
#heatmiser:port=

################################ NeoHub Binding #######################################
#
# Refresh interval in milliseconds (optional, defaults to 60000ms)
#neohub:refresh=60000

# Set the NeoHub network address
#neohub:hostname=

# Set the port number for the NeoHub interface (optional, defaults to 4242)
#neohub:port=4242

########################### Open Energy Monitor Binding ###############################
#
# UDP port of the Open Energy Monitor devices (optional, defaults to 9997)
#openenergymonitor:udpPort=9997

# For testing purposes
#openenergymonitor:simulate=true

################################ Netatmo Binding ######################################
#
# Refresh interval in milliseconds (optional, defaults to 300000)
#netatmo:refresh=

# The Netatmo client id (see http://dev.netatmo.com/dev/listapps)
#netatmo:clientid=

# The Netatmo client secret (see http://dev.netatmo.com/dev/listapps)
#netatmo:clientsecret=

# The Netatmo refresh token (see http://dev.netatmo.com/doc/authentication/usercred)
#netatmo:refreshtoken=

########################### HDanywhere Binding ########################################
#
# Optional, specify the number of input and output ports for a given HDanywhere matrix
#hdanywhere:192.168.0.88.ports=4

################################# Omnilink ############################################
#
# Enter the port (4369) host ip or name and the two crypto keys for your omni panel.
# The two keys may be found in the installer menu on a HAI keypad or touchscreen. Each
# key is 16 hex characters in pairs separated by colons (aa:bb:cc)
#
# Ff generateItems is set to true then the binding will print all known items and a
# sample sitemap to the log file (INFO).  Useful when setting up for the first time.
#
#omnilink:port=4369
#omnilink:host=panel.yourdomain.com
#omnilink:key1=00:AA:BB:CC:DD:EE:FF:11
#omnilink:key2=00:AA:BB:CC:DD:EE:FF:11
#omnilink:generateItems=true

####################### Freeswitch Action configuration ###############################
#
# Host or ip of your freeswitch server
#freeswitch:host=

# Port that your freeswitch server is listening for ESL connections on
# (optional, defaults to 8021) 
#freeswitch:port=

# Password set for ESL connections
#freeswitch:password=

################################ MAX!Cube Binding #####################################
#
# MAX!Cube LAN gateway IP address (Optional, can be auto-discovered)
# maxcube:ip=192.168.0.222

# MAX!Cube port (Optional, default to 62910)
# maxcube:port=62910

# MAX!Cube refresh interval in ms (Optional, default to 10000)
# maxcube:refreshInterval=10000

# Max!Cube exclusive mode. (Optional, default to false)
# When true, the binding keeps the connection to the Cube open
# and polls more efficiently. No other application can use the Cube while the binding is running
# in exclusive mode, including Android and Desktop Max! Software.
# With this mode, the refreshInterval can easily set to 500 or 1000ms if you
# want the window contacts or eco button more responsive.
# maxcube:exclusive=false

# Max!Cube maximum requests per connection. (Optional, default to 1000)
# In exclusive mode, the binding will open the connection to the Cube and polls with
# refreshInterval maxRequestsPerConnection times. When maxRequestsPerConnection is reached
# it will disconnect and reconnect. This may work around issues with long going connections
# like slow reaction on events.
# When set to 0, the binding will keep the connection open as long as possible.
# maxcube:maxRequestsPerConnection=1000

################################# IRtrans Binding #############################################
#
# Timeout - or 'refresh interval', in milliseconds, of the worker thread
# (mandatory parameter to enable the IRtrans binding)
#irtrans:refreshinterval=250

# Timeout, in milliseconds, to wait for a reply when sending a command (default is 1000)
#irtrans:timeout=3000

# The IRtrans binding also takes all the configuration parameters of the TCP/UDP binding
# except that some of these items, for internal purposes, will be overruled by the binding itself

############################### Daikin Binding ########################################
#
# Require a KKRP01A Online Controller and a Daikin heat pump.

# Refresh interval in milliseconds (optional, defaults to 60000)
#daikin:refresh=

# Daikin Online Controller - host address and optional username/password
# NOTE: currently the username/password are ignored - you must configure
#       the KKRP01A with no security - i.e. empty password for all logins 
#daikin:<id>.host=
#daikin:<id>.username=
#daikin:<id>.password=

################################# Astro Binding #######################################
#
# The latitude
#astro:latitude=

# The longitude
#astro:longitude=

# Refresh interval for azimuth and elevation calculation in seconds
# (optional, defaults to disabled)
#astro:interval=

############################### Insteon PLM Binding ###################################
#
# The insteon PLM controller port. Valid values are e.g. COM1 for Windows and
# /dev/ttyS0 or /dev/ttyUSB0 for Linux. Using multiple modems is possible, but has never
# been tested.
# Use multiple modems at your own peril.
#
#insteonplm:port_0=/dev/insteon

# Poll interval (optional, in milliseconds, defaults to 300000).
# Poll too often and you will overload the insteon network,
# leading to sluggish or no response when trying to send messages to devices.
# The default poll interval of 300s has been tested and found to be a good
# compromise in a configuration of about 110 switches/dimmers.
#
#insteonplm:poll_interval=300000

# Refresh value (optional, in milliseconds, defaults to 600000)
# The refresh interval is not critical, since only device statistics are logged
# upon refresh (the polling operates under different timers).
#
#insteonplm:refresh=600000

# optional file with additional device types. The syntax of
# the file is identical to the device_types.xml file in the
# source tree. Please remember to post successfully added
# device types to the openhab group so the developers
# can include them into the device_types.xml file!

#insteonplm:more_devices=/path_to_file/more_devices.xml

# optional file with additional feature templates, like
# in the device_features.xml file in the source tree.

#insteonplm:more_features=/path_to_file/more_features.xml


################################ K8055 Binding ########################################
#
# refresh interval in milliseconds (optional, defaults to 1000ms)
#k8055:refresh=1000

# Board Number.  Defaults to 0
#k8055:boardno=0

############################## Withings Binding #######################################
#
# Data refresh interval in ms (optional, defaults to 60000)
#withings:refresh=


#############################  IEC 620562-21 Meter Binding ############################
#
# the serial port to use for connecting to the metering device e.g. COM1 for Windows
# and /dev/ttyS0 or /dev/ttyUSB0 for Linux
#iec6205621meter:<meter-id1>.serialPort=/dev/ttyS0

# Delay of baud rate change in ms. Default is 0. USB to serial converters often 
# require a delay of up to 250ms default is 0ms
#iec6205621meter:<meter-id1>.baudRateChangeDelay=

# Enable handling of echos caused by some optical tranceivers
# default is true
#iec6205621meter:<meter-id1>.echoHandling=true

# Perform a module status query every x miliseconds (optional, defaults to 60000)
#iec6205621meter:refresh=

################################### GPIO Binding ######################################

# Optional directory path where "sysfs" pseudo file system is mounted, when isn't
# specified it will be determined automatically if "procfs" is mounted
#gpio:sysfs=/sys

# Optional time interval in miliseconds when pin interrupts are ignored to
# prevent bounce effect, mainly on buttons. Global option for all pins, can be
# overwritten per pin in item configuration. Default value if omitted: 0
#gpio:debounce=10

############################## Waterkotte EcoTouch Binding ############################
#
# Data refresh interval in ms (optional, defaults to 60000)
#ecotouch:refresh=

# The IP address of the Waterkotte EcoTouch display unit (required)
#ecotouch:ip=

# These are the login credentials (required).
# There is no way to change them at the EcoTouch display unit (as far as I know).
#ecotouch:username=admin
#ecotouch:password=wtkadmin

############################# Yamaha Receiver Binding #################################
#
# The IP address of the Yamaha Receiver (required)
#yamahareceiver:<id>.host=

# The refresh interval in ms (optional, defaults to 60000)
#yamahareceiver:refresh=60000

<<<<<<< HEAD
=======
################################### Weather Binding ####################################
#
# The apikey for the different weather providers, at least one must be specified
# Note: Hamweather requires two apikeys: client_id=apikey, client_secret=apikey2
#weather:apikey.ForecastIo=
#weather:apikey.OpenWeatherMap=
#weather:apikey.WorldWeatherOnline=
#weather:apikey.Wunderground=
#weather:apikey.Hamweather=
#weather:apikey2.Hamweather=

# location configuration, you can specify multiple locations
#weather:location.<locationId1>.latitude=
#weather:location.<locationId1>.longitude=
#weather:location.<locationId1>.provider=
#weather:location.<locationId1>.language=
#weather:location.<locationId1>.updateInterval=

#weather:location.<locationId2>.latitude=
#weather:location.<locationId2>.longitude=
#weather:location.<locationId2>.provider=
#weather:location.<locationId2>.language=
#weather:location.<locationId2>.updateInterval=

>>>>>>> 51c70696
############################## alarmdecoder binding ###################################
#
# how to connect to the alarmdecoder: either via serial port or tcp connection

#alarmdecoder:connect=tcp:ad2pihostname.mydomain.com:port
#alarmdecoder:connect=serial:/dev/ttyUSB0

# time (in milliseconds) between attempts to reconnect to the alarmdecoder
# in case the connection goes down

#alarmdecoder:reconnect=10000

# set this to true if you want to send commands to the alarm panel as well

#alarmdecoder:send_commands_and_compromise_security=false

################################# Davis Binding #######################################
#
# The Davis weather station port. Valid values are e.g. COM1 for Windows and
# /dev/ttyS0 or /dev/ttyUSB0 for Linux. 
#
#davis:port=COM7

# refresh value (optional, in milliseconds, defaults to 10000)
#davis:refresh=10000

############################# BenqProjector Binding  ##################################

# Define the Serial to Ethernet device location
#benqprojector:deviceId=<hostname>:<port>

# Define polling interval in milliseconds
#benqprojector:refresh=15000

# following is default, non-network mode is not implemented
#benqprojector:networkMode=true 

############################### Libelium eHealth ######################################
#
# Configures the serial port where the eHealth kit is attached to 
# (e.g. '/dev/tty.usbmodem1411')
#ehealth:serialPort=

########################## Anel NET-PwrCtrl Binding ###################################
#
# <name> must a an identifier that is also used for the item bindings.
# Example configuration: anel:anel1.host=net-control
# Example item binding: Switch f1 { anel="anel1:F1" }

# IP or network address (optional but recommended, defaults to 'net-control')
#anel:<name>.host=anel1

# UDP receive port (optional, defaults to 77)
#anel:<name>.udpReceivePort=7777

# UDP send port (optional, defaults to 75)
#anel:<name>.udpSendPort=7775

# User name (optional, defaults to 'user7')
#anel:<name>.user=user1

# Password (optional, defaults to 'anel')
#anel:<name>.password=anel

# Global refresh interval in ms (optional, defaults to 60000 = 1min, disable with '0')
#anel:refresh=60

# Cache the state for n minutes so only changes are posted (optional, defaults to 0 = disabled)
# Example: if period is 60, once per hour all states are posted to the event bus;
#          changes are always and immediately posted to the event bus.
# The recommended value is 60 minutes.
#anel:cachePeriod=60


################################## LgTV  Binding ######################################
#
# The ip address of the lgtv
#lgtv:<lgtvId1>.host=

# The TCP port address to use
#lgtv:<lgtvId1>.port=

# The the pairkey / if it's wrong the device shows the right pairkey 
# at every connection attempt
#lgtv:<lgtvId1>.pairkey=

# The TCP port address of the openhab system to receive lgtv status messages 
# (only first occurance is used for all tvs)
#lgtv:<lgtvId1>.serverport=

# The location to put xml files with the information of availiable 
# channels and apps (optional)
#lgtv:<lgtvId1>.xmldatafiles=./

# The check alive interval (optional, defaults to 60secs)
#lgtv:<lgtvId1>.checkalive=

########################## Enigma2 Binding ###################################
#
# Refresh interval for state updates in milliseconds (configured once, valid for each device), e.g.
# 	enigma2:refresh=10000
#
# The following configs must be configured separate for each device, where
# <name> ist a placeholder for the device identifier
#
# IP or network address of the Enigma2 device, e.g.
# 	enigma2:<name>:hostname=192.168.178.25
# 	enigma2:<name>:hostname=vusolo2
#
# User name for the web interface of the Enigma2 device, e.g.
# 	enigma2:<name>:username=root
#
# Password for the web interface of the Enigma2 device, e.g.
# 	enigma2:<name>:password=xxxxx
#

############################### pilight Binding #######################################
#
# pilight:<instance name>.<parameter>=<value>
#

# IP address of the pilight daemon 
#pilight:kaku.host=192.168.1.22

# Port of the pilight daemon
#pilight:kaku.port=5000

# Optional delay (in millisecond) between consecutive commands. 
# Recommended value without band pass filter: 1000 
# Recommended value with band pass filter: somewhere between 200-500 
#pilight:kaku.delay=1000<|MERGE_RESOLUTION|>--- conflicted
+++ resolved
@@ -1423,9 +1423,140 @@
 # The refresh interval in ms (optional, defaults to 60000)
 #yamahareceiver:refresh=60000
 
-<<<<<<< HEAD
-=======
-################################### Weather Binding ####################################
+############################## alarmdecoder binding ###################################
+#
+# how to connect to the alarmdecoder: either via serial port or tcp connection
+
+#alarmdecoder:connect=tcp:ad2pihostname.mydomain.com:port
+#alarmdecoder:connect=serial:/dev/ttyUSB0
+
+# time (in milliseconds) between attempts to reconnect to the alarmdecoder
+# in case the connection goes down
+
+#alarmdecoder:reconnect=10000
+
+# set this to true if you want to send commands to the alarm panel as well
+
+#alarmdecoder:send_commands_and_compromise_security=false
+
+################################# Davis Binding #######################################
+#
+# The Davis weather station port. Valid values are e.g. COM1 for Windows and
+# /dev/ttyS0 or /dev/ttyUSB0 for Linux. 
+#
+#davis:port=COM7
+
+# refresh value (optional, in milliseconds, defaults to 10000)
+#davis:refresh=10000
+
+############################# BenqProjector Binding  ##################################
+
+# Define the Serial to Ethernet device location
+#benqprojector:deviceId=<hostname>:<port>
+
+# Define polling interval in milliseconds
+#benqprojector:refresh=15000
+
+# following is default, non-network mode is not implemented
+#benqprojector:networkMode=true 
+
+############################### Libelium eHealth ######################################
+#
+# Configures the serial port where the eHealth kit is attached to 
+# (e.g. '/dev/tty.usbmodem1411')
+#ehealth:serialPort=
+
+########################## Anel NET-PwrCtrl Binding ###################################
+#
+# <name> must a an identifier that is also used for the item bindings.
+# Example configuration: anel:anel1.host=net-control
+# Example item binding: Switch f1 { anel="anel1:F1" }
+
+# IP or network address (optional but recommended, defaults to 'net-control')
+#anel:<name>.host=anel1
+
+# UDP receive port (optional, defaults to 77)
+#anel:<name>.udpReceivePort=7777
+
+# UDP send port (optional, defaults to 75)
+#anel:<name>.udpSendPort=7775
+
+# User name (optional, defaults to 'user7')
+#anel:<name>.user=user1
+
+# Password (optional, defaults to 'anel')
+#anel:<name>.password=anel
+
+# Global refresh interval in ms (optional, defaults to 60000 = 1min, disable with '0')
+#anel:refresh=60
+
+# Cache the state for n minutes so only changes are posted (optional, defaults to 0 = disabled)
+# Example: if period is 60, once per hour all states are posted to the event bus;
+#          changes are always and immediately posted to the event bus.
+# The recommended value is 60 minutes.
+#anel:cachePeriod=60
+
+
+################################## LgTV  Binding ######################################
+#
+# The ip address of the lgtv
+#lgtv:<lgtvId1>.host=
+
+# The TCP port address to use
+#lgtv:<lgtvId1>.port=
+
+# The the pairkey / if it's wrong the device shows the right pairkey 
+# at every connection attempt
+#lgtv:<lgtvId1>.pairkey=
+
+# The TCP port address of the openhab system to receive lgtv status messages 
+# (only first occurance is used for all tvs)
+#lgtv:<lgtvId1>.serverport=
+
+# The location to put xml files with the information of availiable 
+# channels and apps (optional)
+#lgtv:<lgtvId1>.xmldatafiles=./
+
+# The check alive interval (optional, defaults to 60secs)
+#lgtv:<lgtvId1>.checkalive=
+
+############################### Enigma2 Binding #######################################
+#
+# Refresh interval for state updates in milliseconds (configured once, valid 
+# for each device), e.g.
+#enigma2:refresh=10000
+#
+# The following configs must be configured separate for each device, where
+# <name> ist a placeholder for the device identifier
+#
+# IP or network address of the Enigma2 device, e.g.
+#enigma2:<name>:hostname=192.168.178.25
+#enigma2:<name>:hostname=vusolo2
+#
+# User name for the web interface of the Enigma2 device, e.g.
+#enigma2:<name>:username=
+#
+# Password for the web interface of the Enigma2 device, e.g.
+#enigma2:<name>:password=
+#
+
+############################### pilight Binding #######################################
+#
+# pilight:<instance name>.<parameter>=<value>
+#
+
+# IP address of the pilight daemon 
+#pilight:kaku.host=192.168.1.22
+
+# Port of the pilight daemon
+#pilight:kaku.port=5000
+
+# Optional delay (in millisecond) between consecutive commands. 
+# Recommended value without band pass filter: 1000 
+# Recommended value with band pass filter: somewhere between 200-500 
+#pilight:kaku.delay=1000
+
+################################### Weather Binding ###################################
 #
 # The apikey for the different weather providers, at least one must be specified
 # Note: Hamweather requires two apikeys: client_id=apikey, client_secret=apikey2
@@ -1447,137 +1578,4 @@
 #weather:location.<locationId2>.longitude=
 #weather:location.<locationId2>.provider=
 #weather:location.<locationId2>.language=
-#weather:location.<locationId2>.updateInterval=
-
->>>>>>> 51c70696
-############################## alarmdecoder binding ###################################
-#
-# how to connect to the alarmdecoder: either via serial port or tcp connection
-
-#alarmdecoder:connect=tcp:ad2pihostname.mydomain.com:port
-#alarmdecoder:connect=serial:/dev/ttyUSB0
-
-# time (in milliseconds) between attempts to reconnect to the alarmdecoder
-# in case the connection goes down
-
-#alarmdecoder:reconnect=10000
-
-# set this to true if you want to send commands to the alarm panel as well
-
-#alarmdecoder:send_commands_and_compromise_security=false
-
-################################# Davis Binding #######################################
-#
-# The Davis weather station port. Valid values are e.g. COM1 for Windows and
-# /dev/ttyS0 or /dev/ttyUSB0 for Linux. 
-#
-#davis:port=COM7
-
-# refresh value (optional, in milliseconds, defaults to 10000)
-#davis:refresh=10000
-
-############################# BenqProjector Binding  ##################################
-
-# Define the Serial to Ethernet device location
-#benqprojector:deviceId=<hostname>:<port>
-
-# Define polling interval in milliseconds
-#benqprojector:refresh=15000
-
-# following is default, non-network mode is not implemented
-#benqprojector:networkMode=true 
-
-############################### Libelium eHealth ######################################
-#
-# Configures the serial port where the eHealth kit is attached to 
-# (e.g. '/dev/tty.usbmodem1411')
-#ehealth:serialPort=
-
-########################## Anel NET-PwrCtrl Binding ###################################
-#
-# <name> must a an identifier that is also used for the item bindings.
-# Example configuration: anel:anel1.host=net-control
-# Example item binding: Switch f1 { anel="anel1:F1" }
-
-# IP or network address (optional but recommended, defaults to 'net-control')
-#anel:<name>.host=anel1
-
-# UDP receive port (optional, defaults to 77)
-#anel:<name>.udpReceivePort=7777
-
-# UDP send port (optional, defaults to 75)
-#anel:<name>.udpSendPort=7775
-
-# User name (optional, defaults to 'user7')
-#anel:<name>.user=user1
-
-# Password (optional, defaults to 'anel')
-#anel:<name>.password=anel
-
-# Global refresh interval in ms (optional, defaults to 60000 = 1min, disable with '0')
-#anel:refresh=60
-
-# Cache the state for n minutes so only changes are posted (optional, defaults to 0 = disabled)
-# Example: if period is 60, once per hour all states are posted to the event bus;
-#          changes are always and immediately posted to the event bus.
-# The recommended value is 60 minutes.
-#anel:cachePeriod=60
-
-
-################################## LgTV  Binding ######################################
-#
-# The ip address of the lgtv
-#lgtv:<lgtvId1>.host=
-
-# The TCP port address to use
-#lgtv:<lgtvId1>.port=
-
-# The the pairkey / if it's wrong the device shows the right pairkey 
-# at every connection attempt
-#lgtv:<lgtvId1>.pairkey=
-
-# The TCP port address of the openhab system to receive lgtv status messages 
-# (only first occurance is used for all tvs)
-#lgtv:<lgtvId1>.serverport=
-
-# The location to put xml files with the information of availiable 
-# channels and apps (optional)
-#lgtv:<lgtvId1>.xmldatafiles=./
-
-# The check alive interval (optional, defaults to 60secs)
-#lgtv:<lgtvId1>.checkalive=
-
-########################## Enigma2 Binding ###################################
-#
-# Refresh interval for state updates in milliseconds (configured once, valid for each device), e.g.
-# 	enigma2:refresh=10000
-#
-# The following configs must be configured separate for each device, where
-# <name> ist a placeholder for the device identifier
-#
-# IP or network address of the Enigma2 device, e.g.
-# 	enigma2:<name>:hostname=192.168.178.25
-# 	enigma2:<name>:hostname=vusolo2
-#
-# User name for the web interface of the Enigma2 device, e.g.
-# 	enigma2:<name>:username=root
-#
-# Password for the web interface of the Enigma2 device, e.g.
-# 	enigma2:<name>:password=xxxxx
-#
-
-############################### pilight Binding #######################################
-#
-# pilight:<instance name>.<parameter>=<value>
-#
-
-# IP address of the pilight daemon 
-#pilight:kaku.host=192.168.1.22
-
-# Port of the pilight daemon
-#pilight:kaku.port=5000
-
-# Optional delay (in millisecond) between consecutive commands. 
-# Recommended value without band pass filter: 1000 
-# Recommended value with band pass filter: somewhere between 200-500 
-#pilight:kaku.delay=1000+#weather:location.<locationId2>.updateInterval=